--- conflicted
+++ resolved
@@ -81,376 +81,6 @@
 
 
 class MoveGroupPythonIntefaceTutorial(object):
-<<<<<<< HEAD
-  """MoveGroupPythonIntefaceTutorial"""
-  def __init__(self):
-    super(MoveGroupPythonIntefaceTutorial, self).__init__()
-
-    ## BEGIN_SUB_TUTORIAL setup
-    ##
-    ## First initialize `moveit_commander`_ and a `rospy`_ node:
-    moveit_commander.roscpp_initialize(sys.argv)
-    rospy.init_node('move_group_python_interface_tutorial', anonymous=True)
-
-    ## Instantiate a `RobotCommander`_ object. Provides information such as the robot's
-    ## kinematic model and the robot's current joint states
-    robot = moveit_commander.RobotCommander()
-
-    ## Instantiate a `PlanningSceneInterface`_ object.  This provides a remote interface
-    ## for getting, setting, and updating the robot's internal understanding of the
-    ## surrounding world:
-    scene = moveit_commander.PlanningSceneInterface()
-
-    ## Instantiate a `MoveGroupCommander`_ object.  This object is an interface
-    ## to a planning group (group of joints).  In this tutorial the group is the primary
-    ## arm joints in the Panda robot, so we set the group's name to "panda_arm".
-    ## If you are using a different robot, change this value to the name of your robot
-    ## arm planning group.
-    ## This interface can be used to plan and execute motions:
-    group_name = "panda_arm"
-    move_group = moveit_commander.MoveGroupCommander(group_name)
-
-    ## Create a `DisplayTrajectory`_ ROS publisher which is used to display
-    ## trajectories in Rviz:
-    display_trajectory_publisher = rospy.Publisher('/display_planned_path',
-                                                   moveit_msgs.msg.DisplayTrajectory,
-                                                   queue_size=20)
-
-    ## END_SUB_TUTORIAL
-
-    ## BEGIN_SUB_TUTORIAL basic_info
-    ##
-    ## Getting Basic Information
-    ## ^^^^^^^^^^^^^^^^^^^^^^^^^
-    # We can get the name of the reference frame for this robot:
-    planning_frame = move_group.get_planning_frame()
-    print("============ Planning frame: %s" % planning_frame)
-
-    # We can also print the name of the end-effector link for this group:
-    eef_link = move_group.get_end_effector_link()
-    print("============ End effector link: %s" % eef_link)
-
-    # We can get a list of all the groups in the robot:
-    group_names = robot.get_group_names()
-    print("============ Available Planning Groups:", robot.get_group_names())
-
-    # Sometimes for debugging it is useful to print the entire state of the
-    # robot:
-    print("============ Printing robot state")
-    print(robot.get_current_state())
-    print("")
-    ## END_SUB_TUTORIAL
-
-    # Misc variables
-    self.box_name = ''
-    self.robot = robot
-    self.scene = scene
-    self.move_group = move_group
-    self.display_trajectory_publisher = display_trajectory_publisher
-    self.planning_frame = planning_frame
-    self.eef_link = eef_link
-    self.group_names = group_names
-
-
-  def go_to_joint_state(self):
-    # Copy class variables to local variables to make the web tutorials more clear.
-    # In practice, you should use the class variables directly unless you have a good
-    # reason not to.
-    move_group = self.move_group
-
-    ## BEGIN_SUB_TUTORIAL plan_to_joint_state
-    ##
-    ## Planning to a Joint Goal
-    ## ^^^^^^^^^^^^^^^^^^^^^^^^
-    ## The Panda's zero configuration is at a `singularity <https://www.quora.com/Robotics-What-is-meant-by-kinematic-singularity>`_ so the first
-    ## thing we want to do is move it to a slightly better configuration.
-    # We can get the joint values from the group and adjust some of the values:
-    joint_goal = move_group.get_current_joint_values()
-    joint_goal[0] = 0
-    joint_goal[1] = -pi/4
-    joint_goal[2] = 0
-    joint_goal[3] = -pi/2
-    joint_goal[4] = 0
-    joint_goal[5] = pi/3
-    joint_goal[6] = 0
-
-    # The go command can be called with joint values, poses, or without any
-    # parameters if you have already set the pose or joint target for the group
-    move_group.go(joint_goal, wait=True)
-
-    # Calling ``stop()`` ensures that there is no residual movement
-    move_group.stop()
-
-    ## END_SUB_TUTORIAL
-
-    # For testing:
-    current_joints = move_group.get_current_joint_values()
-    return all_close(joint_goal, current_joints, 0.01)
-
-
-  def go_to_pose_goal(self):
-    # Copy class variables to local variables to make the web tutorials more clear.
-    # In practice, you should use the class variables directly unless you have a good
-    # reason not to.
-    move_group = self.move_group
-
-    ## BEGIN_SUB_TUTORIAL plan_to_pose
-    ##
-    ## Planning to a Pose Goal
-    ## ^^^^^^^^^^^^^^^^^^^^^^^
-    ## We can plan a motion for this group to a desired pose for the
-    ## end-effector:
-    pose_goal = geometry_msgs.msg.Pose()
-    pose_goal.orientation.w = 1.0
-    pose_goal.position.x = 0.4
-    pose_goal.position.y = 0.1
-    pose_goal.position.z = 0.4
-
-    move_group.set_pose_target(pose_goal)
-
-    ## Now, we call the planner to compute the plan and execute it.
-    plan = move_group.go(wait=True)
-    # Calling `stop()` ensures that there is no residual movement
-    move_group.stop()
-    # It is always good to clear your targets after planning with poses.
-    # Note: there is no equivalent function for clear_joint_value_targets()
-    move_group.clear_pose_targets()
-
-    ## END_SUB_TUTORIAL
-
-    # For testing:
-    # Note that since this section of code will not be included in the tutorials
-    # we use the class variable rather than the copied state variable
-    current_pose = self.move_group.get_current_pose().pose
-    return all_close(pose_goal, current_pose, 0.01)
-
-
-  def plan_cartesian_path(self, scale=1):
-    # Copy class variables to local variables to make the web tutorials more clear.
-    # In practice, you should use the class variables directly unless you have a good
-    # reason not to.
-    move_group = self.move_group
-
-    ## BEGIN_SUB_TUTORIAL plan_cartesian_path
-    ##
-    ## Cartesian Paths
-    ## ^^^^^^^^^^^^^^^
-    ## You can plan a Cartesian path directly by specifying a list of waypoints
-    ## for the end-effector to go through. If executing  interactively in a
-    ## Python shell, set scale = 1.0.
-    ##
-    waypoints = []
-
-    wpose = move_group.get_current_pose().pose
-    wpose.position.z -= scale * 0.1  # First move up (z)
-    wpose.position.y += scale * 0.2  # and sideways (y)
-    waypoints.append(copy.deepcopy(wpose))
-
-    wpose.position.x += scale * 0.1  # Second move forward/backwards in (x)
-    waypoints.append(copy.deepcopy(wpose))
-
-    wpose.position.y -= scale * 0.1  # Third move sideways (y)
-    waypoints.append(copy.deepcopy(wpose))
-
-    # We want the Cartesian path to be interpolated at a resolution of 1 cm
-    # which is why we will specify 0.01 as the eef_step in Cartesian
-    # translation.  We will disable the jump threshold by setting it to 0.0,
-    # ignoring the check for infeasible jumps in joint space, which is sufficient
-    # for this tutorial.
-    (plan, fraction) = move_group.compute_cartesian_path(
-                                       waypoints,   # waypoints to follow
-                                       0.01,        # eef_step
-                                       0.0)         # jump_threshold
-
-    # Note: We are just planning, not asking move_group to actually move the robot yet:
-    return plan, fraction
-
-    ## END_SUB_TUTORIAL
-
-
-  def display_trajectory(self, plan):
-    # Copy class variables to local variables to make the web tutorials more clear.
-    # In practice, you should use the class variables directly unless you have a good
-    # reason not to.
-    robot = self.robot
-    display_trajectory_publisher = self.display_trajectory_publisher
-
-    ## BEGIN_SUB_TUTORIAL display_trajectory
-    ##
-    ## Displaying a Trajectory
-    ## ^^^^^^^^^^^^^^^^^^^^^^^
-    ## You can ask RViz to visualize a plan (aka trajectory) for you. But the
-    ## group.plan() method does this automatically so this is not that useful
-    ## here (it just displays the same trajectory again):
-    ##
-    ## A `DisplayTrajectory`_ msg has two primary fields, trajectory_start and trajectory.
-    ## We populate the trajectory_start with our current robot state to copy over
-    ## any AttachedCollisionObjects and add our plan to the trajectory.
-    display_trajectory = moveit_msgs.msg.DisplayTrajectory()
-    display_trajectory.trajectory_start = robot.get_current_state()
-    display_trajectory.trajectory.append(plan)
-    # Publish
-    display_trajectory_publisher.publish(display_trajectory);
-
-    ## END_SUB_TUTORIAL
-
-
-  def execute_plan(self, plan):
-    # Copy class variables to local variables to make the web tutorials more clear.
-    # In practice, you should use the class variables directly unless you have a good
-    # reason not to.
-    move_group = self.move_group
-
-    ## BEGIN_SUB_TUTORIAL execute_plan
-    ##
-    ## Executing a Plan
-    ## ^^^^^^^^^^^^^^^^
-    ## Use execute if you would like the robot to follow
-    ## the plan that has already been computed:
-    move_group.execute(plan, wait=True)
-
-    ## **Note:** The robot's current joint state must be within some tolerance of the
-    ## first waypoint in the `RobotTrajectory`_ or ``execute()`` will fail
-    ## END_SUB_TUTORIAL
-
-
-  def wait_for_state_update(self, box_is_known=False, box_is_attached=False, timeout=4):
-    # Copy class variables to local variables to make the web tutorials more clear.
-    # In practice, you should use the class variables directly unless you have a good
-    # reason not to.
-    box_name = self.box_name
-    scene = self.scene
-
-    ## BEGIN_SUB_TUTORIAL wait_for_scene_update
-    ##
-    ## Ensuring Collision Updates Are Received
-    ## ^^^^^^^^^^^^^^^^^^^^^^^^^^^^^^^^^^^^^^^^
-    ## If the Python node dies before publishing a collision object update message, the message
-    ## could get lost and the box will not appear. To ensure that the updates are
-    ## made, we wait until we see the changes reflected in the
-    ## ``get_attached_objects()`` and ``get_known_object_names()`` lists.
-    ## For the purpose of this tutorial, we call this function after adding,
-    ## removing, attaching or detaching an object in the planning scene. We then wait
-    ## until the updates have been made or ``timeout`` seconds have passed
-    start = rospy.get_time()
-    seconds = rospy.get_time()
-    while (seconds - start < timeout) and not rospy.is_shutdown():
-      # Test if the box is in attached objects
-      attached_objects = scene.get_attached_objects([box_name])
-      is_attached = len(attached_objects.keys()) > 0
-
-      # Test if the box is in the scene.
-      # Note that attaching the box will remove it from known_objects
-      is_known = box_name in scene.get_known_object_names()
-
-      # Test if we are in the expected state
-      if (box_is_attached == is_attached) and (box_is_known == is_known):
-        return True
-
-      # Sleep so that we give other threads time on the processor
-      rospy.sleep(0.1)
-      seconds = rospy.get_time()
-
-    # If we exited the while loop without returning then we timed out
-    return False
-    ## END_SUB_TUTORIAL
-
-
-  def add_box(self, timeout=4):
-    # Copy class variables to local variables to make the web tutorials more clear.
-    # In practice, you should use the class variables directly unless you have a good
-    # reason not to.
-    box_name = self.box_name
-    scene = self.scene
-
-    ## BEGIN_SUB_TUTORIAL add_box
-    ##
-    ## Adding Objects to the Planning Scene
-    ## ^^^^^^^^^^^^^^^^^^^^^^^^^^^^^^^^^^^^^^^^^^^^^^^^^^^^^^^
-    ## First, we will create a box in the planning scene between the fingers:
-    box_pose = geometry_msgs.msg.PoseStamped()
-    box_pose.header.frame_id = "panda_hand"
-    box_pose.pose.orientation.w = 1.0
-    box_pose.pose.position.z = 0.11 # above the panda_hand frame
-    box_name = "box"
-    scene.add_box(box_name, box_pose, size=(0.075, 0.075, 0.075))
-
-    ## END_SUB_TUTORIAL
-    # Copy local variables back to class variables. In practice, you should use the class
-    # variables directly unless you have a good reason not to.
-    self.box_name=box_name
-    return self.wait_for_state_update(box_is_known=True, timeout=timeout)
-
-
-  def attach_box(self, timeout=4):
-    # Copy class variables to local variables to make the web tutorials more clear.
-    # In practice, you should use the class variables directly unless you have a good
-    # reason not to.
-    box_name = self.box_name
-    robot = self.robot
-    scene = self.scene
-    eef_link = self.eef_link
-    group_names = self.group_names
-
-    ## BEGIN_SUB_TUTORIAL attach_object
-    ##
-    ## Attaching Objects to the Robot
-    ## ^^^^^^^^^^^^^^^^^^^^^^^^^^^^^^^^^^^^^^^^^^^^^^^^^^^^^^^
-    ## Next, we will attach the box to the Panda wrist. Manipulating objects requires the
-    ## robot be able to touch them without the planning scene reporting the contact as a
-    ## collision. By adding link names to the ``touch_links`` array, we are telling the
-    ## planning scene to ignore collisions between those links and the box. For the Panda
-    ## robot, we set ``grasping_group = 'hand'``. If you are using a different robot,
-    ## you should change this value to the name of your end effector group name.
-    grasping_group = 'hand'
-    touch_links = robot.get_link_names(group=grasping_group)
-    scene.attach_box(eef_link, box_name, touch_links=touch_links)
-    ## END_SUB_TUTORIAL
-
-    # We wait for the planning scene to update.
-    return self.wait_for_state_update(box_is_attached=True, box_is_known=False, timeout=timeout)
-
-
-  def detach_box(self, timeout=4):
-    # Copy class variables to local variables to make the web tutorials more clear.
-    # In practice, you should use the class variables directly unless you have a good
-    # reason not to.
-    box_name = self.box_name
-    scene = self.scene
-    eef_link = self.eef_link
-
-    ## BEGIN_SUB_TUTORIAL detach_object
-    ##
-    ## Detaching Objects from the Robot
-    ## ^^^^^^^^^^^^^^^^^^^^^^^^^^^^^^^^^^^^^^^^^^^^^^^^^^^^^^^
-    ## We can also detach and remove the object from the planning scene:
-    scene.remove_attached_object(eef_link, name=box_name)
-    ## END_SUB_TUTORIAL
-
-    # We wait for the planning scene to update.
-    return self.wait_for_state_update(box_is_known=True, box_is_attached=False, timeout=timeout)
-
-
-  def remove_box(self, timeout=4):
-    # Copy class variables to local variables to make the web tutorials more clear.
-    # In practice, you should use the class variables directly unless you have a good
-    # reason not to.
-    box_name = self.box_name
-    scene = self.scene
-
-    ## BEGIN_SUB_TUTORIAL remove_object
-    ##
-    ## Removing Objects from the Planning Scene
-    ## ^^^^^^^^^^^^^^^^^^^^^^^^^^^^^^^^^^^^^^^^^^^^^^^^^^^^^^^
-    ## We can remove the box from the world.
-    scene.remove_world_object(box_name)
-
-    ## **Note:** The object must be detached before we can remove it from the world
-    ## END_SUB_TUTORIAL
-
-    # We wait for the planning scene to update.
-    return self.wait_for_state_update(box_is_attached=False, box_is_known=False, timeout=timeout)
-=======
     """MoveGroupPythonIntefaceTutorial"""
 
     def __init__(self):
@@ -479,13 +109,10 @@
         ## This interface can be used to plan and execute motions:
         group_name = "panda_arm"
         move_group = moveit_commander.MoveGroupCommander(group_name)
-
         ## Create a `DisplayTrajectory`_ ROS publisher which is used to display
         ## trajectories in Rviz:
         display_trajectory_publisher = rospy.Publisher(
-            "/move_group/display_planned_path",
-            moveit_msgs.msg.DisplayTrajectory,
-            queue_size=20,
+            "/display_planned_path", moveit_msgs.msg.DisplayTrajectory, queue_size=20
         )
 
         ## END_SUB_TUTORIAL
@@ -819,7 +446,6 @@
         return self.wait_for_state_update(
             box_is_attached=False, box_is_known=False, timeout=timeout
         )
->>>>>>> 8ac5735b
 
 
 def main():
